// Copyright 2022 CeresDB Project Authors. Licensed under Apache-2.0.

package cluster

import (
	"context"
	"sync"

	"github.com/CeresDB/ceresdbproto/pkg/clusterpb"
	"github.com/CeresDB/ceresmeta/server/id"
	"github.com/CeresDB/ceresmeta/server/storage"
	"github.com/pkg/errors"
)

const clusterIDAllocPrefix = "ClusterID"

type TableInfo struct {
	ID         uint64
	Name       string
	SchemaID   uint32
	SchemaName string
}

type ShardTables struct {
	ShardRole clusterpb.ShardRole
	Tables    []*TableInfo
	Version   uint64
}

type Manager interface {
	CreateCluster(ctx context.Context, clusterName string, nodeCount, replicationFactor, shardTotal uint32) (*Cluster, error)
	AllocSchemaID(ctx context.Context, clusterName, schemaName string) (uint32, error)
	AllocTableID(ctx context.Context, clusterName, schemaName, tableName, nodeName string) (*Table, error)
	GetTables(ctx context.Context, clusterName, nodeName string, shardIDs []uint32) (map[uint32]*ShardTables, error)
	DropTable(ctx context.Context, clusterName, schemaName, tableName string, tableID uint64) error
	RegisterNode(ctx context.Context, clusterName, nodeName string, lease uint32) error
	GetShards(ctx context.Context, clusterName, nodeName string) ([]uint32, error)
}

type managerImpl struct {
	// RWMutex is used to protect clusters when creating new cluster
	lock     sync.RWMutex
	clusters map[string]*Cluster

	storage storage.Storage
	alloc   id.Allocator
}

func NewManagerImpl(ctx context.Context, storage storage.Storage) (Manager, error) {
	alloc := id.NewAllocatorImpl(storage, "/aaa", clusterIDAllocPrefix)
	manager := &managerImpl{storage: storage, alloc: alloc, clusters: make(map[string]*Cluster, 0)}
	if err := manager.Load(ctx); err != nil {
		return nil, errors.Wrap(err, "new clusters manager")
	}
	return manager, nil
}

func (m *managerImpl) Load(ctx context.Context) error {
	clusters, err := m.storage.ListClusters(ctx)
	if err != nil {
		return errors.Wrap(err, "clusters manager Load")
	}

	m.lock.Lock()
	defer m.lock.Unlock()

	m.clusters = make(map[string]*Cluster, len(clusters))
	for _, clusterPb := range clusters {
		cluster := NewCluster(clusterPb, m.storage)
		if err := cluster.Load(ctx); err != nil {
			return errors.Wrapf(err, "clusters manager Load, clusters:%v", cluster)
		}
		m.clusters[cluster.Name()] = cluster
	}
	return nil
}

func (m *managerImpl) CreateCluster(ctx context.Context, clusterName string, nodeCount,
	replicationFactor, shardTotal uint32,
) (*Cluster, error) {
	if nodeCount < 1 {
		return nil, ErrCreateCluster.WithCausef("nodeCount must > 0")
	}

	m.lock.Lock()

	_, ok := m.clusters[clusterName]
	if ok {
		return nil, ErrClusterAlreadyExists
	}

	clusterID, err := m.allocClusterID(ctx)
	if err != nil {
		return nil, errors.Wrapf(err, "clusters manager CreateCluster, clusterName:%s", clusterName)
	}

	clusterPb := &clusterpb.Cluster{
		Id: clusterID, Name: clusterName, MinNodeCount: nodeCount,
		ReplicationFactor: replicationFactor, ShardTotal: shardTotal,
	}
	clusterPb, err = m.storage.CreateCluster(ctx, clusterPb)
	if err != nil {
		return nil, errors.Wrapf(err, "clusters manager CreateCluster, clusters:%v", clusterPb)
	}

	// TODO: add scheduler
	clusterTopologyPb := &clusterpb.ClusterTopology{
		ClusterId: clusterID, DataVersion: 0,
		State: clusterpb.ClusterTopology_EMPTY,
	}
	if clusterTopologyPb, err := m.storage.CreateClusterTopology(ctx, clusterTopologyPb); err != nil {
		return nil, errors.Wrapf(err, "clusters manager CreateCluster, clusterTopology:%v", clusterTopologyPb)
	}

	cluster := NewCluster(clusterPb, m.storage)
	m.clusters[clusterName] = cluster

	m.lock.Unlock()

	if err := cluster.Load(ctx); err != nil {
		return nil, errors.Wrapf(err, "clusters manager CreateCluster, clusterName:%s", clusterName)
	}

	return cluster, nil
}

func (m *managerImpl) AllocSchemaID(ctx context.Context, clusterName, schemaName string) (uint32, error) {
	cluster, err := m.getCluster(ctx, clusterName)
	if err != nil {
		return 0, errors.Wrap(err, "clusters manager AllocSchemaID")
	}

	schema, exists := cluster.getSchemaLocked(schemaName)
	if exists {
		return schema.GetID(), nil
	}
	// create new schema
	schemaID, err1 := cluster.CreateSchema(ctx, schemaName)
	if err1 != nil {
		return 0, errors.Wrapf(err, "clusters manager AllocSchemaID, "+
			"clusterName:%s, schemaName:%s", clusterName, schemaName)
	}
	return schemaID, nil
}

func (m *managerImpl) AllocTableID(ctx context.Context, clusterName, schemaName, tableName, nodeName string) (*Table, error) {
	cluster, err := m.getCluster(ctx, clusterName)
	if err != nil {
		return nil, errors.Wrap(err, "clusters manager AllocTableID")
	}

	table, exists, err := cluster.GetTable(ctx, schemaName, tableName)
	if err != nil {
		return nil, errors.Wrapf(err, "clusters manager AllocTableID, "+
			"clusterName:%s, schemaName:%s, tableName:%s, nodeName:%s", clusterName, schemaName, tableName, nodeName)
	}
	if exists {
		return table, nil
	}
	// create new schemasCache
<<<<<<< HEAD
	shardID, err := cluster.assignShardID(nodeName)
=======
	tableID, err := m.allocTableID(clusterName)
	if err != nil {
		return nil, errors.Wrapf(err, "clusters manager AllocTableID, "+
			"clusterName:%s, schemaName:%s, tableName:%s, nodeName:%s", clusterName, schemaName, tableName, nodeName)
	}
	shardID, err := m.allocShardID(clusterName, nodeName)
>>>>>>> 9c8d64f6
	if err != nil {
		return nil, errors.Wrapf(err, "clusters manager AllocTableID, "+
			"clusterName:%s, schemaName:%s, tableName:%s, nodeName:%s", clusterName, schemaName, tableName, nodeName)
	}

<<<<<<< HEAD
	tableID, err := cluster.CreateTable(ctx, schemaName, shardID, tableName)
	if err != nil {
		return 0, errors.Wrapf(err, "clusters manager AllocTableID, "+
=======
	table, err = cluster.CreateTable(ctx, schemaName, shardID, tableName, tableID)
	if err != nil {
		return nil, errors.Wrapf(err, "clusters manager AllocTableID, "+
>>>>>>> 9c8d64f6
			"clusterName:%s, schemaName:%s, tableName:%s, nodeName:%s", clusterName, schemaName, tableName, nodeName)
	}
	return table, nil
}

func (m *managerImpl) GetTables(ctx context.Context, clusterName, nodeName string, shardIDs []uint32) (map[uint32]*ShardTables, error) {
	cluster, err := m.getCluster(ctx, clusterName)
	if err != nil {
		return nil, errors.Wrap(err, "clusters manager GetTables")
	}

	shardTablesWithRole, err := cluster.GetTables(ctx, shardIDs, nodeName)
	if err != nil {
		return nil, errors.Wrapf(err, "clusters manager GetTables, "+
			"clusterName:%s, nodeName:%s, shardIDs:%v", clusterName, nodeName, shardIDs)
	}

	ret := make(map[uint32]*ShardTables, len(shardIDs))
	for shardID, shardTables := range shardTablesWithRole {
		tableInfos := make([]*TableInfo, 0, len(shardTables.tables))

		for _, t := range shardTables.tables {
			tableInfos = append(tableInfos, &TableInfo{
				ID: t.meta.GetId(), Name: t.meta.GetName(),
				SchemaID: t.schema.GetId(), SchemaName: t.schema.GetName(),
			})
		}
		ret[shardID] = &ShardTables{ShardRole: shardTables.shardRole, Tables: tableInfos, Version: shardTables.version}
	}
	return ret, nil
}

func (m *managerImpl) DropTable(ctx context.Context, clusterName, schemaName, tableName string, tableID uint64) error {
	cluster, err := m.getCluster(ctx, clusterName)
	if err != nil {
		return errors.Wrap(err, "clusters manager DropTable")
	}

	if err := cluster.DropTable(ctx, schemaName, tableName, tableID); err != nil {
		return errors.Wrapf(err, "clusters manager DropTable, clusterName:%s, schemaName:%s, tableName:%s, tableID:%d",
			clusterName, schemaName, tableName, tableID)
	}

	return nil
}

func (m *managerImpl) RegisterNode(ctx context.Context, clusterName, nodeName string, lease uint32) error {
	cluster, err := m.getCluster(ctx, clusterName)
	if err != nil {
		return errors.Wrap(err, "clusters manager RegisterNode")
	}
	err = cluster.RegisterNode(ctx, nodeName, lease)
	if err != nil {
		return errors.Wrap(err, "clusters manager RegisterNode")
	}

	// TODO: refactor coordinator
	if err := cluster.coordinator.Run(ctx); err != nil {
		return errors.Wrap(err, "RegisterNode")
	}
	return nil
}

func (m *managerImpl) GetShards(ctx context.Context, clusterName, nodeName string) ([]uint32, error) {
	cluster, err := m.getCluster(ctx, clusterName)
	if err != nil {
		return nil, errors.Wrap(err, "clusters manager GetShards")
	}

	shardIDs, err := cluster.GetShardIDs(nodeName)
	if err != nil {
		return nil, errors.Wrap(err, "clusters manager GetShards")
	}
	return shardIDs, nil
}

func (m *managerImpl) getCluster(ctx context.Context, clusterName string) (*Cluster, error) {
	m.lock.RLock()
	cluster, ok := m.clusters[clusterName]
	m.lock.RUnlock()
	if !ok {
		return nil, ErrClusterNotFound.WithCausef("clusters manager getCluster, clusterName:%s", clusterName)
	}
	return cluster, nil
}

func (m *managerImpl) allocClusterID(ctx context.Context) (uint32, error) {
	ID, err := m.alloc.Alloc(ctx)
	if err != nil {
		return 0, errors.Wrapf(err, "alloc cluster id failed")
	}
	return uint32(ID), nil
}<|MERGE_RESOLUTION|>--- conflicted
+++ resolved
@@ -158,30 +158,20 @@
 		return table, nil
 	}
 	// create new schemasCache
-<<<<<<< HEAD
-	shardID, err := cluster.assignShardID(nodeName)
-=======
 	tableID, err := m.allocTableID(clusterName)
 	if err != nil {
 		return nil, errors.Wrapf(err, "clusters manager AllocTableID, "+
 			"clusterName:%s, schemaName:%s, tableName:%s, nodeName:%s", clusterName, schemaName, tableName, nodeName)
 	}
 	shardID, err := m.allocShardID(clusterName, nodeName)
->>>>>>> 9c8d64f6
-	if err != nil {
-		return nil, errors.Wrapf(err, "clusters manager AllocTableID, "+
-			"clusterName:%s, schemaName:%s, tableName:%s, nodeName:%s", clusterName, schemaName, tableName, nodeName)
-	}
-
-<<<<<<< HEAD
-	tableID, err := cluster.CreateTable(ctx, schemaName, shardID, tableName)
-	if err != nil {
-		return 0, errors.Wrapf(err, "clusters manager AllocTableID, "+
-=======
+	if err != nil {
+		return nil, errors.Wrapf(err, "clusters manager AllocTableID, "+
+			"clusterName:%s, schemaName:%s, tableName:%s, nodeName:%s", clusterName, schemaName, tableName, nodeName)
+	}
+
 	table, err = cluster.CreateTable(ctx, schemaName, shardID, tableName, tableID)
 	if err != nil {
 		return nil, errors.Wrapf(err, "clusters manager AllocTableID, "+
->>>>>>> 9c8d64f6
 			"clusterName:%s, schemaName:%s, tableName:%s, nodeName:%s", clusterName, schemaName, tableName, nodeName)
 	}
 	return table, nil

--- conflicted
+++ resolved
@@ -4,14 +4,9 @@
 
 import (
 	"context"
-<<<<<<< HEAD
 	"math/rand"
-=======
->>>>>>> d40619ed
 	"sync"
 	"time"
-
-	"github.com/CeresDB/ceresmeta/server/id"
 
 	"github.com/CeresDB/ceresdbproto/pkg/clusterpb"
 	"github.com/CeresDB/ceresmeta/server/id"

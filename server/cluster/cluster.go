--- conflicted
+++ resolved
@@ -265,13 +265,8 @@
 	c.lock.Lock()
 	defer c.lock.Unlock()
 
-<<<<<<< HEAD
-	// check if exists
-	schema, exists := c.getSchemaLocked(schemaName)
-=======
 	// Check if provided schema exists.
 	schema, exists := c.GetSchema(schemaName)
->>>>>>> 9c8d64f6
 	if exists {
 		return schema.GetID(), nil
 	}
@@ -290,15 +285,9 @@
 		return 0, errors.Wrap(err, "clusters CreateSchema")
 	}
 
-<<<<<<< HEAD
-	// cache
-	_ = c.updateSchemaCacheLocked(schemaPb)
-	return schemaID, nil
-=======
 	// Update schemasCache in memory.
 	schema = c.updateSchemaCacheLocked(schemaPb)
 	return schema, nil
->>>>>>> 9c8d64f6
 }
 
 func (c *Cluster) CreateTable(ctx context.Context, schemaName string, shardID uint32, tableName string) (uint64, error) {
@@ -343,13 +332,8 @@
 	}
 
 	// Update tableCache in memory.
-<<<<<<< HEAD
-	_ = c.updateTableCacheLocked(schema, tablePb)
-	return tableID, nil
-=======
 	table := c.updateTableCacheLocked(shardID, schema, tablePb)
 	return table, nil
->>>>>>> 9c8d64f6
 }
 
 func (c *Cluster) loadClusterTopologyLocked(ctx context.Context) (map[uint32][]*clusterpb.Shard, []uint32, error) {
@@ -463,15 +447,11 @@
 	if exists {
 		c.lock.Lock()
 		defer c.lock.Unlock()
-<<<<<<< HEAD
-		table = c.updateTableCacheLocked(schema, tablePb)
-=======
 		shardID, err := c.getTableShardIDLocked(tablePb.GetId())
 		if err != nil {
 			return nil, false, errors.Wrap(err, "clusters GetTable")
 		}
 		table = c.updateTableCacheLocked(shardID, schema, tablePb)
->>>>>>> 9c8d64f6
 		return table, true, nil
 	}
 
